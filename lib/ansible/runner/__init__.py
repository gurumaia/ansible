--- conflicted
+++ resolved
@@ -337,13 +337,10 @@
         inject['hostvars'] = HostVars(self.setup_cache, self.inventory)
         inject['group_names'] = host_variables.get('group_names', [])
         inject['groups'] = self.inventory.groups_list()
-<<<<<<< HEAD
         inject['vars'] = self.module_vars
         inject['environment'] = self.environment
-=======
         if self.inventory.basedir() is not None:
             inject['inventory_dir'] = self.inventory.basedir()
->>>>>>> abe126fb
 
         # allow with_foo to work in playbooks...
         items = None
